--- conflicted
+++ resolved
@@ -2,17 +2,12 @@
 
 # NOTE: boost have unique global symbols and using them would make plumed lib not unloadable
 # NOTE: also shared_ptr in some GNU library version has the same problem :-( This seems not solvable.
-<<<<<<< HEAD
+# NOTE: ubuntu 22 have something in the std library, I remove std:: from the checks (GB)
 # NOTE: also libtorch (in particular the c10 library) has unique global symbols [added by luigibonati]
 
-LIST=$(nm -C "$@" 2>/dev/null | grep " u " | grep -v "boost::" | grep -v "c10::" | grep -v "std::_Sp_make_shared_tag")
+LIST=$(nm -C "$@" 2>/dev/null | grep " u " | grep -v "boost::" | grep -v "c10::" | grep -v "std::_Sp_make_shared_tag" | grep -v " std::")
 
 FAILED=
-=======
-# NOTE: ubuntu 22 have something in the std library, I remove std:: from the checks (GB)
-
-LIST=$(nm -C "$@" 2>/dev/null | grep " u " | grep -v "boost::" | grep -v "std::_Sp_make_shared_tag" | grep -v " std::")
->>>>>>> ffeb740f
 
 if test -n "$LIST" ;
 then
