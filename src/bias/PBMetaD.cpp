/* +++++++++++++++++++++++++++++++++++++++++++++++++++++++++++++++++++++++++
   Copyright (c) 2015,2016 The plumed team
   (see the PEOPLE file at the root of the distribution for a list of names)

   See http://www.plumed.org for more information.

   This file is part of plumed, version 2.

   plumed is free software: you can redistribute it and/or modify
   it under the terms of the GNU Lesser General Public License as published by
   the Free Software Foundation, either version 3 of the License, or
   (at your option) any later version.

   plumed is distributed in the hope that it will be useful,
   but WITHOUT ANY WARRANTY; without even the implied warranty of
   MERCHANTABILITY or FITNESS FOR A PARTICULAR PURPOSE.  See the
   GNU Lesser General Public License for more details.

   You should have received a copy of the GNU Lesser General Public License
   along with plumed.  If not, see <http://www.gnu.org/licenses/>.
+++++++++++++++++++++++++++++++++++++++++++++++++++++++++++++++++++++++++ */
#include "Bias.h"
#include "ActionRegister.h"
#include "core/ActionSet.h"
#include "tools/Grid.h"
#include "core/PlumedMain.h"
#include "core/Atoms.h"
#include "tools/Exception.h"
#include "core/FlexibleBin.h"
#include "tools/Matrix.h"
#include "tools/Random.h"
#include <string>
#include <cstring>
#include "tools/File.h"
#include <iostream>
#include <limits>
#include <ctime>

#define DP2CUTOFF 6.25

using namespace std;


namespace PLMD{
namespace bias{

//+PLUMEDOC BIAS PBMETAD 
/*
Used to performed Parallel Bias MetaDynamics.

This action activate Parallel Bias MetaDynamics (PBMetaD) \cite pbmetad, a version of MetaDynamics \cite metad in which 
multiple low-dimensional bias potentials are applied in parallel.
In the current implementation, these have the form of mono-dimensional MetaDynamics bias
potentials:

\f[
{V(s_1,t), ..., V(s_N,t)}
\f]

where:

\f[
V(s_i,t) = \sum_{ k \tau < t} W_i(k \tau)
\exp\left(
- \frac{(s_i-s_i^{(0)}(k \tau))^2}{2\sigma_i^2}
\right).
\f]

To ensure the convergence of each mono-dimensional bias potential to the corresponding free energy,
at each deposition step the Gaussian heights are multiplied by the so-called conditional term:

\f[
W_i(k \tau)=W_0 \frac{\exp\left(
- \frac{V(s_i,k \tau)}{k_B T}
\right)}{\sum_{i=1}^N 
\exp\left(
- \frac{V(s_i,k \tau)}{k_B T}
\right)}
\f]

where \f$W_0\f$ is the initial Gaussian height.

The PBMetaD bias potential is defined by:

\f[
V_{PB}(\vec{s},t) = -k_B T \log{\sum_{i=1}^N 
\exp\left(
- \frac{V(s_i,t)}{k_B T}
\right)}.
\f]


Information on the Gaussian functions that build each bias potential are printed to 
multiple HILLS files, which 
are used both to restart the calculation and to reconstruct the mono-dimensional 
free energies as a function of the corresponding CVs. 
These can be reconstructed using the \ref sum_hills utility because the final bias is given
by: 

\f[
V(s_i) = -F(s_i)
\f]

Currently, only a subset of the \ref METAD options are available in PBMetaD.

The bias potentials can be stored on a grid to increase performances of long PBMetaD simulations.
You should
provide either the number of bins for every collective variable (GRID_BIN) or
the desired grid spacing (GRID_SPACING). In case you provide both PLUMED will use
the most conservative choice (highest number of bins) for each dimension.
In case you do not provide any information about bin size (neither GRID_BIN nor GRID_SPACING)
and if Gaussian width is fixed PLUMED will use 1/5 of the Gaussian width as grid spacing.
This default choice should be reasonable for most applications.

Another option that is available is well-tempered metadynamics \cite Barducci:2008. In this
variant of PBMetaD the heights of the Gaussian hills are rescaled at each step by the 
additional well-tempered metadynamics term.
This  ensures that each bias converges more smoothly. It should be noted that, in the case of well-tempered metadynamics, in
the output printed the Gaussian height is re-scaled using the bias factor.
Also notice that with well-tempered metadynamics the HILLS files do not contain the bias,
but the negative of the free-energy estimate. This choice has the advantage that
one can restart a simulation using a different value for the \f$\Delta T\f$. The applied bias will be scaled accordingly.

Note that you can use here also the flexible gaussian approach  \cite Branduardi:2012dl
in which you can adapt the gaussian to the extent of Cartesian space covered by a variable or
to the space in collective variable covered in a given time. In this case the width of the deposited
gaussian potential is denoted by one value only that is a Cartesian space (ADAPTIVE=GEOM) or a time
(ADAPTIVE=DIFF). Note that a specific integration technique for the deposited gaussians
should be used in this case. Check the documentation for utility sum_hills.

With the keyword INTERVAL one changes the metadynamics algorithm setting the bias force equal to zero 
outside boundary \cite baftizadeh2012protein. If, for example, metadynamics is performed on a CV s and one is interested only 
to the free energy for s > sw, the history dependent potential is still updated according to the above
equations but the metadynamics force is set to zero for s < sw. Notice that Gaussians are added also 
if s < sw, as the tails of these Gaussians influence VG in the relevant region s > sw. In this way, the 
force on the system in the region s > sw comes from both metadynamics and the force field, in the region 
s < sw only from the latter. This approach allows obtaining a history-dependent bias potential VG that 
fluctuates around a stable estimator, equal to the negative of the free energy far enough from the 
boundaries. Note that:
- It works only for one-dimensional biases;
- It works both with and without GRID;
- The interval limit sw in a region where the free energy derivative is not large;
- If in the region outside the limit sw the system has a free energy minimum, the INTERVAL keyword should 
  be used together with a \ref UPPER_WALLS or \ref LOWER_WALLS at sw.
  
Multiple walkers  \cite multiplewalkers can also be used. See below the examples.

\par Examples
The following input is for PBMetaD calculation using as
collective variables the distance between atoms 3 and 5
and the distance between atoms 2 and 4. The value of the CVs and
the PBMetaD bias potential are written to the COLVAR file every 100 steps.
\verbatim
DISTANCE ATOMS=3,5 LABEL=d1
DISTANCE ATOMS=2,4 LABEL=d2
PBMETAD ARG=d1,d2 SIGMA=0.2,0.2 HEIGHT=0.3 PACE=500 LABEL=pb FILE=HILLS_d1,HILLS_d2
PRINT ARG=d1,d2,pb.bias STRIDE=100 FILE=COLVAR
\endverbatim
(See also \ref DISTANCE and \ref PRINT).

\par
If you use well-tempered metadynamics, you should specify a single biasfactor and initial
Gaussian height. 
\verbatim
DISTANCE ATOMS=3,5 LABEL=d1
DISTANCE ATOMS=2,4 LABEL=d2
PBMETAD ...
ARG=d1,d2 SIGMA=0.2,0.2 HEIGHT=0.3 
PACE=500 BIASFACTOR=8 LABEL=pb 
FILE=HILLS_d1,HILLS_d2
... PBMETAD
PRINT ARG=d1,d2,pb.bias STRIDE=100 FILE=COLVAR
\endverbatim

\par 
The following input enables the MPI version of multiple-walkers.
\verbatim
DISTANCE ATOMS=3,5 LABEL=d1
DISTANCE ATOMS=2,4 LABEL=d2
PBMETAD ...
ARG=d1,d2 SIGMA=0.2,0.2 HEIGHT=0.3 
PACE=500 BIASFACTOR=8 LABEL=pb 
FILE=HILLS_d1,HILLS_d2
WALKERS_MPI
... PBMETAD
PRINT ARG=d1,d2,pb.bias STRIDE=100 FILE=COLVAR
\endverbatim

\par
The disk version of multiple-walkers can be 
enabled by setting the number of walker used, the id of the  
current walker which interprets the input file, the directory where the   
hills containing files resides, and the frequency to read the other walkers.
Here is an example
\verbatim
DISTANCE ATOMS=3,5 LABEL=d1
DISTANCE ATOMS=2,4 LABEL=d2
PBMETAD ...
ARG=d1,d2 SIGMA=0.2,0.2 HEIGHT=0.3 
PACE=500 BIASFACTOR=8 LABEL=pb 
FILE=HILLS_d1,HILLS_d2
WALKERS_N=10
WALKERS_ID=3
WALKERS_DIR=../
WALKERS_RSTRIDE=100
... PBMETAD
PRINT ARG=d1,d2,pb.bias STRIDE=100 FILE=COLVAR
\endverbatim
where  WALKERS_N is the total number of walkers, WALKERS_ID is the   
id of the present walker (starting from 0 ) and the WALKERS_DIR is the directory  
where all the walkers are located. WALKERS_RSTRIDE is the number of step between 
one update and the other. 

*/
//+ENDPLUMEDOC

class PBMetaD : public Bias{

private:
  struct Gaussian {
   vector<double> center;
   vector<double> sigma;
   double height;
   bool   multivariate; // this is required to discriminate the one dimensional case 
   vector<double> invsigma;
   Gaussian(const vector<double> & center,const vector<double> & sigma, double height, bool multivariate):
     center(center),sigma(sigma),height(height),multivariate(multivariate),invsigma(sigma){
       // to avoid troubles from zero element in flexible hills
       for(unsigned i=0;i<invsigma.size();++i) abs(invsigma[i])>1.e-20?invsigma[i]=1.0/invsigma[i]:0.; 
     }
  };
  vector<double> sigma0_;
  vector<double> sigma0min_;
  vector<double> sigma0max_;
  vector< vector<Gaussian> > hills_;
  vector<OFile*> hillsOfiles_;
  vector<OFile*> gridfiles_;
  vector<Grid*> BiasGrids_;
  bool    grid_;
  double  height0_;
  double  biasf_;
  double  kbt_;
  int     stride_;
  int     wgridstride_;
  bool    welltemp_;
  int mw_n_;
  string mw_dir_;
  int mw_id_;
  int mw_rstride_;
  bool    walkers_mpi;
  unsigned mpi_nw_;
  unsigned mpi_id_;
  vector<string> hillsfname;
  vector<IFile*> ifiles;
  vector<string> ifilesnames;
  vector<double> uppI_;
  vector<double> lowI_;
  vector<bool>  doInt_;
  int adaptive_;
  vector<FlexibleBin> flexbin;
  bool isFirstStep;

  void   readGaussians(unsigned iarg, IFile*);
  bool   readChunkOfGaussians(unsigned iarg, IFile *ifile, unsigned n);
  void   writeGaussian(unsigned iarg, const Gaussian&, OFile*);
  void   addGaussian(unsigned iarg, const Gaussian&);
  double getBiasAndDerivatives(unsigned iarg, const vector<double>&, double* der=NULL);
  double evaluateGaussian(unsigned iarg, const vector<double>&, const Gaussian&,double* der=NULL);
  vector<unsigned> getGaussianSupport(unsigned iarg, const Gaussian&);
  bool   scanOneHill(unsigned iarg, IFile *ifile,  vector<Value> &v, vector<double> &center, vector<double>  &sigma, double &height, bool &multivariate);
  std::string fmt;

public:
  explicit PBMetaD(const ActionOptions&);
  ~PBMetaD();
  void calculate();
  void update();
  static void registerKeywords(Keywords& keys);
  bool checkNeedsGradients()const{if(adaptive_==FlexibleBin::geometry){return true;}else{return false;}}
};

PLUMED_REGISTER_ACTION(PBMetaD,"PBMETAD")

void PBMetaD::registerKeywords(Keywords& keys){
  Bias::registerKeywords(keys);
  keys.use("ARG");
  keys.add("compulsory","SIGMA","the widths of the Gaussian hills");
  keys.add("compulsory","PACE","the frequency for hill addition, one for all biases");
  keys.add("optional","FILE","files in which the lists of added hills are stored");
  keys.add("optional","HEIGHT","the height of the Gaussian hills, one for all biases. Compulsory unless TAU, TEMP and BIASFACTOR are given");
  keys.add("optional","FMT","specify format for HILLS files (useful for decrease the number of digits in regtests)");
  keys.add("optional","BIASFACTOR","use well tempered metadynamics with this biasfactor, one for all biases.  Please note you must also specify temp");
  keys.add("optional","TEMP","the system temperature - this is only needed if you are doing well-tempered metadynamics");
  keys.add("optional","TAU","in well tempered metadynamics, sets height to (kb*DeltaT*pace*timestep)/tau");
  keys.add("optional","GRID_RFILES", "read grid for the bias");
  keys.add("optional","GRID_WFILES", "dump grid for the bias");
  keys.add("optional","GRID_WSTRIDE", "frequency for dumping the grid");
  keys.add("optional","GRID_MIN","the lower bounds for the grid");
  keys.add("optional","GRID_MAX","the upper bounds for the grid");
  keys.add("optional","GRID_BIN","the number of bins for the grid");
  keys.add("optional","GRID_SPACING","the approximate grid spacing (to be used as an alternative or together with GRID_BIN)");
  keys.addFlag("GRID_SPARSE",false,"use a sparse grid to store hills");
  keys.addFlag("GRID_NOSPLINE",false,"don't use spline interpolation with grids");
  keys.add("optional","WALKERS_ID", "walker id");
  keys.add("optional","WALKERS_N", "number of walkers");
  keys.add("optional","WALKERS_DIR", "shared directory with the hills files from all the walkers");
  keys.add("optional","WALKERS_RSTRIDE","stride for reading hills files");
  keys.add("optional","INTERVAL_MIN","monodimensional lower limits, outside the limits the system will not feel the biasing force.");
  keys.add("optional","INTERVAL_MAX","monodimensional upper limits, outside the limits the system will not feel the biasing force.");
  keys.add("optional","ADAPTIVE","use a geometric (=GEOM) or diffusion (=DIFF) based hills width scheme. Sigma is one number that has distance units or timestep dimensions");
  keys.add("optional","SIGMA_MAX","the upper bounds for the sigmas (in CV units) when using adaptive hills. Negative number means no bounds ");
  keys.add("optional","SIGMA_MIN","the lower bounds for the sigmas (in CV units) when using adaptive hills. Negative number means no bounds ");
  keys.addFlag("WALKERS_MPI",false,"Switch on MPI version of multiple walkers - not compatible with other WALKERS_* options");
  keys.use("RESTART");
  keys.use("UPDATE_FROM");
  keys.use("UPDATE_UNTIL");
}

PBMetaD::~PBMetaD(){
  for(unsigned i=0; i<BiasGrids_.size();   ++i) delete BiasGrids_[i];
  for(unsigned i=0; i<hillsOfiles_.size(); ++i){
   hillsOfiles_[i]->close();
   delete hillsOfiles_[i];
  }
  if(wgridstride_ > 0) {
   for(unsigned i=0; i<gridfiles_.size(); ++i) {
    gridfiles_[i]->close();
    delete gridfiles_[i];
   }
  }
  // close files
  for(unsigned i=0;i<ifiles.size();++i){
   if(ifiles[i]->isOpen()) ifiles[i]->close();
   delete ifiles[i];
  }
}

PBMetaD::PBMetaD(const ActionOptions& ao):
PLUMED_BIAS_INIT(ao),
grid_(false), height0_(std::numeric_limits<double>::max()),
biasf_(1.0), kbt_(0.0), stride_(0), wgridstride_(0), welltemp_(false),
mw_n_(1), mw_dir_("./"), mw_id_(0), mw_rstride_(1),
walkers_mpi(false), mpi_nw_(0),
adaptive_(FlexibleBin::none),
isFirstStep(true)
{
  // parse the flexible hills
  string adaptiveoption;
  adaptiveoption="NONE";
  parse("ADAPTIVE",adaptiveoption);
  if(adaptiveoption=="GEOM"){
    log.printf("  Uses Geometry-based hills width: sigma must be in distance units and only one sigma is needed\n");
    adaptive_=FlexibleBin::geometry;	
  } else if(adaptiveoption=="DIFF"){
    log.printf("  Uses Diffusion-based hills width: sigma must be in timesteps and only one sigma is needed\n");
    adaptive_=FlexibleBin::diffusion;	
  } else if(adaptiveoption=="NONE"){
    adaptive_=FlexibleBin::none;	
  } else {
    error("I do not know this type of adaptive scheme");	
  }

  parse("FMT",fmt);

  // parse the sigma
  parseVector("SIGMA",sigma0_);
  if(adaptive_==FlexibleBin::none){
    // if you use normal sigma you need one sigma per argument 
    if( sigma0_.size()!=getNumberOfArguments() ) error("number of arguments does not match number of SIGMA parameters");
  } else {
    // if you use flexible hills you need one sigma  
    if(sigma0_.size()!=1){
      error("If you choose ADAPTIVE you need only one sigma according to your choice of type (GEOM/DIFF)");
    } 
    // if adaptive then the number must be an integer
    if(adaptive_==FlexibleBin::diffusion){
      if(int(sigma0_[0])-sigma0_[0]>1.e-9 || int(sigma0_[0])-sigma0_[0] <-1.e-9 || int(sigma0_[0])<1 ){
       	error("In case of adaptive hills with diffusion, the sigma must be an integer which is the number of timesteps\n");	
      } 
    } 
    // here evtl parse the sigma min and max values
    parseVector("SIGMA_MIN",sigma0min_);
    if(sigma0min_.size()>0 && sigma0min_.size()!=getNumberOfArguments()) {
      error("the number of SIGMA_MIN values be the same of the number of the arguments");
    } else if(sigma0min_.size()==0) { 
      sigma0min_.resize(getNumberOfArguments());
      for(unsigned i=0;i<getNumberOfArguments();i++){sigma0min_[i]=-1.;}	
    }
 
    parseVector("SIGMA_MAX",sigma0max_);
    if(sigma0max_.size()>0 && sigma0max_.size()!=getNumberOfArguments()) {
      error("the number of SIGMA_MAX values be the same of the number of the arguments"); 
    } else if(sigma0max_.size()==0) { 
      sigma0max_.resize(getNumberOfArguments());
      for(unsigned i=0;i<getNumberOfArguments();i++){sigma0max_[i]=-1.;}	
    }
 
    for(unsigned i=0;i<getNumberOfArguments();i++) {
      vector<double> tmp_smin, tmp_smax;
      tmp_smin.resize(1,sigma0min_[i]);
      tmp_smax.resize(1,sigma0max_[i]);
      flexbin.push_back(FlexibleBin(adaptive_,this,i,sigma0_[0],tmp_smin,tmp_smax));
    }
  }
 
  // note: HEIGHT is not compulsory, since one could use the TAU keyword, see below
  parse("HEIGHT",height0_);
  parse("PACE",stride_);
  if(stride_<=0) error("frequency for hill addition is nonsensical");
  
  parseVector("FILE",hillsfname);
  if(hillsfname.size()==0) {
    for(unsigned i=0;i<getNumberOfArguments();i++) hillsfname.push_back("HILLS."+getPntrToArgument(i)->getName());
  } 
  if( hillsfname.size()!=getNumberOfArguments() ) {
    error("number of FILE arguments does not match number of HILLS files");
  }

  parse("BIASFACTOR",biasf_);
  if( biasf_<1.0 ) error("well tempered bias factor is nonsensical");
  double temp=0.0;
  parse("TEMP",temp);
  if(temp>0.0) kbt_=plumed.getAtoms().getKBoltzmann()*temp;
  else kbt_=plumed.getAtoms().getKbT();
  if(biasf_>1.0){
    if(kbt_==0.0) error("Unless the MD engine passes the temperature to plumed, with well-tempered metad you must specify it using TEMP");
    welltemp_=true;
  }
  double tau=0.0;
  parse("TAU",tau);
  if(tau==0.0){
    if(height0_==std::numeric_limits<double>::max()) error("At least one between HEIGHT and TAU should be specified");
    // if tau is not set, we compute it here from the other input parameters
    if(welltemp_) tau=(kbt_*(biasf_-1.0))/height0_*getTimeStep()*stride_;
  } else {
    if(!welltemp_)error("TAU only makes sense in well-tempered metadynamics");
    if(height0_!=std::numeric_limits<double>::max()) error("At most one between HEIGHT and TAU should be specified");
    height0_=(kbt_*(biasf_-1.0))/tau*getTimeStep()*stride_;
  }
  
  // Multiple walkers
  parse("WALKERS_N",mw_n_);
  parse("WALKERS_ID",mw_id_);
  if(mw_n_<=mw_id_) error("walker ID should be a numerical value less than the total number of walkers");
  parse("WALKERS_DIR",mw_dir_);
  parse("WALKERS_RSTRIDE",mw_rstride_);

  // MPI version
  parseFlag("WALKERS_MPI",walkers_mpi);

  // Grid file
  vector<string> gridfilenames_;
  parseVector("GRID_WFILES",gridfilenames_);
  parse("GRID_WSTRIDE",wgridstride_);
  if (wgridstride_ == 0 && gridfilenames_.size() > 0) {
    error("frequency with which to output grid not specified use GRID_WSTRIDE");
  }
  if(gridfilenames_.size() > 0 && hillsfname.size() > 0 && gridfilenames_.size() != hillsfname.size()) 
    error("number of GRID_WFILES arguments does not match number of HILLS files");

  // Read grid
  vector<string> gridreadfilenames_;
  parseVector("GRID_RFILES",gridreadfilenames_);
  
  // Grid Stuff
  vector<std::string> gmin(getNumberOfArguments());
  parseVector("GRID_MIN",gmin);
  if(gmin.size()!=getNumberOfArguments() && gmin.size()!=0) error("not enough values for GRID_MIN");
  vector<std::string> gmax(getNumberOfArguments());
  parseVector("GRID_MAX",gmax);
  if(gmax.size()!=getNumberOfArguments() && gmax.size()!=0) error("not enough values for GRID_MAX");
  vector<unsigned> gbin(getNumberOfArguments());
  vector<double>   gspacing;
  parseVector("GRID_BIN",gbin);
  if(gbin.size()!=getNumberOfArguments() && gbin.size()!=0) error("not enough values for GRID_BIN");
  parseVector("GRID_SPACING",gspacing);
  if(gspacing.size()!=getNumberOfArguments() && gspacing.size()!=0) error("not enough values for GRID_SPACING");
  if(gmin.size()!=gmax.size()) error("GRID_MAX and GRID_MIN should be either present or absent");
  if(gspacing.size()!=0 && gmin.size()==0) error("If GRID_SPACING is present also GRID_MIN should be present");
  if(gbin.size()!=0     && gmin.size()==0) error("If GRID_SPACING is present also GRID_MIN should be present");
  if(gmin.size()!=0){
    if(gbin.size()==0 && gspacing.size()==0){
      if(adaptive_==FlexibleBin::none){
        log<<"  Binsize not specified, 1/10 of sigma will be be used\n";
        plumed_assert(sigma0_.size()==getNumberOfArguments());
        gspacing.resize(getNumberOfArguments());
        for(unsigned i=0;i<gspacing.size();i++) gspacing[i]=0.1*sigma0_[i];
      } else {
        // with adaptive hills and grid a sigma min must be specified
        for(unsigned i=0;i<sigma0min_.size();i++) if(sigma0min_[i]<=0) error("When using Adaptive Gaussians on a grid SIGMA_MIN must be specified");
        log<<"  Binsize not specified, 1/5 of sigma_min will be be used\n";
        gspacing.resize(getNumberOfArguments());
        for(unsigned i=0;i<gspacing.size();i++) gspacing[i]=0.2*sigma0min_[i];
      }
    } else if(gspacing.size()!=0 && gbin.size()==0){
      log<<"  The number of bins will be estimated from GRID_SPACING\n";
    } else if(gspacing.size()!=0 && gbin.size()!=0){
      log<<"  You specified both GRID_BIN and GRID_SPACING\n";
      log<<"  The more conservative (highest) number of bins will be used for each variable\n";
    }
    if(gbin.size()==0) gbin.assign(getNumberOfArguments(),1);
    if(gspacing.size()!=0) for(unsigned i=0;i<getNumberOfArguments();i++){
      double a,b;
      Tools::convert(gmin[i],a);
      Tools::convert(gmax[i],b);
      unsigned n=((b-a)/gspacing[i])+1;
      if(gbin[i]<n) gbin[i]=n;
    }
  }
  bool sparsegrid=false;
  parseFlag("GRID_SPARSE",sparsegrid);
  bool nospline=false;
  parseFlag("GRID_NOSPLINE",nospline);
  bool spline=!nospline;
  if(gbin.size()>0){grid_=true;}
  if(!grid_&&gridfilenames_.size() > 0) error("To write a grid you need first to define it!");
  if(!grid_&&gridreadfilenames_.size() > 0) error("To read a grid you need first to define it!");

  doInt_.resize(getNumberOfArguments(),false);  
  // Interval keyword
  parseVector("INTERVAL_MIN",lowI_);
  parseVector("INTERVAL_MAX",uppI_);
  // various checks
  if(lowI_.size()!=uppI_.size()) error("both a lower and an upper limits must be provided with INTERVAL");
  if(lowI_.size()!=0 && lowI_.size()!=getNumberOfArguments()) error("check number of argument of INTERVAL");
  for(unsigned i=0; i<lowI_.size(); ++i) {
    if(uppI_[i]<lowI_[i]) error("The Upper limit must be greater than the Lower limit!");
    if(getPntrToArgument(i)->isPeriodic()) warning("INTERVAL is not used for periodic variables");
    else doInt_[i]=true;
  }
 
  checkRead();

  log.printf("  Gaussian width ");
  if (adaptive_==FlexibleBin::diffusion)log.printf(" (Note: The units of sigma are in timesteps) ");
  if (adaptive_==FlexibleBin::geometry)log.printf(" (Note: The units of sigma are in dist units) ");
  for(unsigned i=0;i<sigma0_.size();++i) log.printf(" %f",sigma0_[i]);
  log.printf("  Gaussian height %f\n",height0_);
  log.printf("  Gaussian deposition pace %d\n",stride_); 

  log.printf("  Gaussian files ");
  for(unsigned i=0; i<hillsfname.size(); ++i) log.printf("%s ",hillsfname[i].c_str());
  log.printf("\n");
  if(welltemp_){
    log.printf("  Well-Tempered Bias Factor %f\n",biasf_);
    log.printf("  Hills relaxation time (tau) %f\n",tau);
    log.printf("  KbT %f\n",kbt_);
  }

  if(mw_n_>1){
    if(walkers_mpi) error("MPI version of multiple walkers is not compatible with filesystem version of multiple walkers");
    log.printf("  %d multiple walkers active\n",mw_n_);
    log.printf("  walker id %d\n",mw_id_);
    log.printf("  reading stride %d\n",mw_rstride_);
    log.printf("  directory with hills files %s\n",mw_dir_.c_str());
  } else {
    if(walkers_mpi) {
      log.printf("  Multiple walkers active using MPI communnication\n"); 
      if(comm.Get_rank()==0){
        // Only root of group can communicate with other walkers
        mpi_nw_ = multi_sim_comm.Get_size();
        mpi_id_ = multi_sim_comm.Get_rank();
      }
      // Communicate to the other members of the same group
      // info abount number of walkers and walker index
      comm.Bcast(mpi_nw_,0);
      comm.Bcast(mpi_id_,0);
    }
  }

  for(unsigned i=0; i<doInt_.size();i++) {
    if(doInt_[i]) log.printf("  Upper and Lower limits boundaries for the bias of CV %u are activated\n", i);
  }
  if(grid_){
   log.printf("  Grid min");
   for(unsigned i=0;i<gmin.size();++i) log.printf(" %s",gmin[i].c_str() );
   log.printf("\n");
   log.printf("  Grid max");
   for(unsigned i=0;i<gmax.size();++i) log.printf(" %s",gmax[i].c_str() );
   log.printf("\n");
   log.printf("  Grid bin");
   for(unsigned i=0;i<gbin.size();++i) log.printf(" %u",gbin[i]);
   log.printf("\n");
   if(spline){log.printf("  Grid uses spline interpolation\n");}
   if(sparsegrid){log.printf("  Grid uses sparse grid\n");}
   if(wgridstride_>0) {
    for(unsigned i=0; i<gridfilenames_.size(); ++i) {
     log.printf("  Grid is written on file %s with stride %d\n",gridfilenames_[i].c_str(),wgridstride_);
    }
   }
   if(gridreadfilenames_.size()>0) {
    for(unsigned i=0; i<gridreadfilenames_.size(); ++i) {
     log.printf("  Reading bias from grid in file %s \n",gridreadfilenames_[i].c_str());
    }
   }
  }

  // initializing vector of hills
  hills_.resize(getNumberOfArguments());

  // restart from external grid
  bool restartedFromGrid=false;

  // initializing and checking grid
  if(grid_){
   // check for mesh and sigma size
   for(unsigned i=0;i<getNumberOfArguments();i++) {
     double a,b;
     Tools::convert(gmin[i],a);
     Tools::convert(gmax[i],b);
     double mesh=(b-a)/((double)gbin[i]);
     if(adaptive_==FlexibleBin::none) {
       if(mesh>0.5*sigma0_[i]) log<<"  WARNING: Using a METAD with a Grid Spacing larger than half of the Gaussians width can produce artifacts\n";
     } else {
       if(mesh>0.5*sigma0min_[i]||sigma0min_[i]<0.) log<<"  WARNING: to use a METAD with a GRID and ADAPTIVE you need to set a Grid Spacing larger than half of the Gaussians \n";
     }
   }
   std::string funcl=getLabel() + ".bias";
   for(unsigned i=0; i<getNumberOfArguments(); ++i){
    std::vector<Value*> args(1);
    args[0] = getPntrToArgument(i);
    vector<std::string> gmin_t(1);
    vector<std::string> gmax_t(1);
    vector<unsigned>    gbin_t(1);
    gmin_t[0] = gmin[i];
    gmax_t[0] = gmax[i];
    gbin_t[0] = gbin[i];
    Grid* BiasGrid_;
    // Read grid from file
    if(gridreadfilenames_.size()>0) {
     IFile gridfile;
     gridfile.link(*this);
     if(gridfile.FileExist(gridreadfilenames_[i])){
      gridfile.open(gridreadfilenames_[i]);
     } else {
      error("The GRID file you want to read: " + gridreadfilenames_[i] + ", cannot be found!");
     }
     string funcl = getLabel() + ".bias";
     BiasGrid_ = Grid::create(funcl, args, gridfile, gmin_t, gmax_t, gbin_t, sparsegrid, spline, true);
     gridfile.close();
     if(BiasGrid_->getDimension() != args.size()) {
      error("mismatch between dimensionality of input grid and number of arguments");
     }
     if(getPntrToArgument(i)->isPeriodic() != BiasGrid_->getIsPeriodic()[0]) {
      error("periodicity mismatch between arguments and input bias");
     }
     log.printf("  Restarting from %s:",gridreadfilenames_[i].c_str());                  
     if(getRestart()) restartedFromGrid=true;
    } else {
      if(!sparsegrid){BiasGrid_=new Grid(funcl,args,gmin_t,gmax_t,gbin_t,spline,true);}
      else           {BiasGrid_=new SparseGrid(funcl,args,gmin_t,gmax_t,gbin_t,spline,true);}
      std::vector<std::string> actualmin=BiasGrid_->getMin();
      std::vector<std::string> actualmax=BiasGrid_->getMax();
      if(gmin_t[0]!=actualmin[0]) log<<"  WARNING: GRID_MIN["<<i<<"] has been adjusted to "<<actualmin[0]<<" to fit periodicity\n";
      if(gmax_t[0]!=actualmax[0]) log<<"  WARNING: GRID_MAX["<<i<<"] has been adjusted to "<<actualmax[0]<<" to fit periodicity\n";
    }
    BiasGrids_.push_back(BiasGrid_);
   }
  }


// creating vector of ifile* for hills reading 
// open all files at the beginning and read Gaussians if restarting
  for(int j=0;j<mw_n_;++j){
    for(unsigned i=0;i<hillsfname.size();++i){
      unsigned k=j*hillsfname.size()+i;
      string fname;
      if(mw_n_>1) {
        stringstream out; out << j;
        fname = mw_dir_+"/"+hillsfname[i]+"."+out.str();
      } else {
        fname = hillsfname[i];
      }
      IFile *ifile = new IFile();
      ifile->link(*this);
      ifiles.push_back(ifile);
      ifilesnames.push_back(fname);
      if(ifile->FileExist(fname)){
        ifile->open(fname);
        if(getRestart()&&!restartedFromGrid){
          log.printf("  Restarting from %s:",ifilesnames[k].c_str());
          readGaussians(i,ifiles[k]);
        }
        ifiles[k]->reset(false);
        // close only the walker own hills file for later writing
        if(j==mw_id_) ifiles[k]->close();
      }
    }
  }

  comm.Barrier();
  if(comm.Get_rank()==0 && walkers_mpi) multi_sim_comm.Barrier();

  // open hills files for writing
  for(unsigned i=0;i<hillsfname.size();++i){
   OFile *ofile = new OFile();
   ofile->link(*this);
   // if MPI multiple walkers, only rank 0 will write to file
   if(walkers_mpi){
    int r=0;
    if(comm.Get_rank()==0) r=multi_sim_comm.Get_rank();
    comm.Bcast(r,0);
    if(r>0) ifilesnames[mw_id_*hillsfname.size()+i]="/dev/null";
    ofile->enforceSuffix("");
   }
   if(mw_n_>1) ofile->enforceSuffix("");
   ofile->open(ifilesnames[mw_id_*hillsfname.size()+i]);
   if(fmt.length()>0) ofile->fmtField(fmt);
   ofile->addConstantField("multivariate");
   if(doInt_[i]) {
    ofile->addConstantField("lower_int").printField("lower_int",lowI_[i]);
    ofile->addConstantField("upper_int").printField("upper_int",uppI_[i]);
   }
   ofile->setHeavyFlush();
   // output periodicities of variables
   ofile->setupPrintValue( getPntrToArgument(i) );
   // push back
   hillsOfiles_.push_back(ofile);
  }

  // Dump grid to files
  if(wgridstride_ > 0) {
   for(unsigned i = 0; i < gridfilenames_.size(); ++i) {
    OFile *ofile = new OFile();
    ofile->link(*this);
    string gridfname_tmp = gridfilenames_[i];
    if(walkers_mpi) {
     int r = 0;
     if(comm.Get_rank() == 0) {
      r = multi_sim_comm.Get_rank();
     }
     comm.Bcast(r, 0);
     if(r>0) {
      gridfname_tmp = "/dev/null";
     }
     ofile->enforceSuffix("");
    }
    if(mw_n_>1) ofile->enforceSuffix("");
    ofile->open(gridfname_tmp);
    ofile->setHeavyFlush();
    gridfiles_.push_back(ofile);
   }
  }

  log<<"  Bibliography "<<plumed.cite("Pfaendtner and Bonomi. J. Chem. Theory Comput. 11, 5062 (2015)");
  if(doInt_[0]) log<<plumed.cite(
     "Baftizadeh, Cossio, Pietrucci, and Laio, Curr. Phys. Chem. 2, 79 (2012)");
  if(mw_n_>1||walkers_mpi) log<<plumed.cite(
    "Raiteri, Laio, Gervasio, Micheletti, and Parrinello, J. Phys. Chem. B 110, 3533 (2006)");   
  if(adaptive_!=FlexibleBin::none) log<<plumed.cite(
    "Branduardi, Bussi, and Parrinello, J. Chem. Theory Comput. 8, 2247 (2012)");
  log<<"\n";
}

void PBMetaD::readGaussians(unsigned iarg, IFile *ifile)
{
 vector<double> center(1);
 vector<double> sigma(1);
 double height;
 int nhills=0; 
 bool multivariate=false;

 std::vector<Value> tmpvalues;
 tmpvalues.push_back( Value( this, getPntrToArgument(iarg)->getName(), false ) ); 

 while(scanOneHill(iarg,ifile,tmpvalues,center,sigma,height,multivariate)){;
  nhills++;
  if(welltemp_){height*=(biasf_-1.0)/biasf_;}
  addGaussian(iarg, Gaussian(center,sigma,height,multivariate));
 }     
 log.printf("      %d Gaussians read\n",nhills);
}

bool PBMetaD::readChunkOfGaussians(unsigned iarg, IFile *ifile, unsigned n)
{
 vector<double> center(1);
 vector<double> sigma(1);
 double height;
 unsigned nhills=0;
 bool multivariate=false;
 std::vector<Value> tmpvalues;
 tmpvalues.push_back( Value( this, getPntrToArgument(iarg)->getName(), false ) ); 

 while(scanOneHill(iarg,ifile,tmpvalues,center,sigma,height,multivariate)){;
  if(welltemp_){height*=(biasf_-1.0)/biasf_;}
  addGaussian(iarg, Gaussian(center,sigma,height,multivariate));
  if(nhills==n){
      log.printf("      %u Gaussians read\n",nhills);
      return true;
  }
  nhills++;
 }     
 log.printf("      %u Gaussians read\n",nhills);
 return false;
}

void PBMetaD::writeGaussian(unsigned iarg, const Gaussian& hill, OFile *ofile)
{
  ofile->printField("time",getTimeStep()*getStep());
  ofile->printField(getPntrToArgument(iarg),hill.center[0]);

  if(hill.multivariate){
    ofile->printField("multivariate","true");
    double lower = sqrt(1./hill.sigma[0]);
    ofile->printField("sigma_"+getPntrToArgument(iarg)->getName()+"_"+
                               getPntrToArgument(iarg)->getName(),lower);
  } else {
    ofile->printField("multivariate","false");
    ofile->printField("sigma_"+getPntrToArgument(iarg)->getName(),hill.sigma[0]);
  }
  double height=hill.height;
<<<<<<< HEAD
  if(welltemp_) height*=biasf_/(biasf_-1.0); 
=======
  if(welltemp_) height *= biasf_/(biasf_-1.0); 
>>>>>>> 9a3cb1ef
  ofile->printField("height",height);
  ofile->printField("biasf",biasf_);
  if(mw_n_>1) ofile->printField("clock",int(std::time(0)));
  ofile->printField();
}

void PBMetaD::addGaussian(unsigned iarg, const Gaussian& hill)
{
 if(!grid_){hills_[iarg].push_back(hill);} 
 else{
  vector<unsigned> nneighb=getGaussianSupport(iarg, hill);
  vector<Grid::index_t> neighbors=BiasGrids_[iarg]->getNeighbors(hill.center,nneighb);
  vector<double> der(1);
  vector<double> xx(1);
  if(comm.Get_size()==1){
    for(unsigned i=0;i<neighbors.size();++i){
     Grid::index_t ineigh=neighbors[i];
     der[0]=0.0;
     BiasGrids_[iarg]->getPoint(ineigh,xx);
     double bias=evaluateGaussian(iarg,xx,hill,&der[0]);
     BiasGrids_[iarg]->addValueAndDerivatives(ineigh,bias,der);
    } 
  } else {
    unsigned stride=comm.Get_size();
    unsigned rank=comm.Get_rank();
    vector<double> allder(neighbors.size(),0.0);
    vector<double> allbias(neighbors.size(),0.0);
    for(unsigned i=rank;i<neighbors.size();i+=stride){
     Grid::index_t ineigh=neighbors[i];
     BiasGrids_[iarg]->getPoint(ineigh,xx);
     allbias[i]=evaluateGaussian(iarg,xx,hill,&allder[i]);
    }
    comm.Sum(allbias);
    comm.Sum(allder);
    for(unsigned i=0;i<neighbors.size();++i){
     Grid::index_t ineigh=neighbors[i];
     der[0]=allder[i];
     BiasGrids_[iarg]->addValueAndDerivatives(ineigh,allbias[i],der);
    }
  }
 }
}

vector<unsigned> PBMetaD::getGaussianSupport(unsigned iarg, const Gaussian& hill)
{
 vector<unsigned> nneigh;
 double cutoff;
 if(hill.multivariate){
   double maxautoval=1./hill.sigma[0];
   cutoff=sqrt(2.0*DP2CUTOFF*maxautoval);
 } else {
   cutoff=sqrt(2.0*DP2CUTOFF)*hill.sigma[0];
 }

 if(doInt_[iarg]){
   if(hill.center[0]+cutoff > uppI_[iarg] || hill.center[0]-cutoff < lowI_[iarg]) { 
     // in this case, we updated the entire grid to avoid problems
     return BiasGrids_[iarg]->getNbin();
   } else {
     nneigh.push_back( static_cast<unsigned>(ceil(cutoff/BiasGrids_[iarg]->getDx()[0])));
     return nneigh;
   }
 }

 nneigh.push_back( static_cast<unsigned>(ceil(cutoff/BiasGrids_[iarg]->getDx()[0])) );

 return nneigh;
}

double PBMetaD::getBiasAndDerivatives(unsigned iarg, const vector<double>& cv, double* der)
{
 double bias=0.0;
 if(!grid_){
   unsigned stride=comm.Get_size();
   unsigned rank=comm.Get_rank();
   for(unsigned i=rank;i<hills_[iarg].size();i+=stride){
     bias += evaluateGaussian(iarg,cv,hills_[iarg][i],der);
   }
   comm.Sum(bias);
   if(der) comm.Sum(der,1);
 }else{
   if(der){
     vector<double> vder(1);
     bias = BiasGrids_[iarg]->getValueAndDerivatives(cv,vder);
     der[0] = vder[0];
   }else{
     bias = BiasGrids_[iarg]->getValue(cv);
   }
 }

 return bias;
}

double PBMetaD::evaluateGaussian(unsigned iarg, const vector<double>& cv, const Gaussian& hill, double* der)
{
 double bias=0.0;
 // I use a pointer here because cv is const (and should be const)
 // but when using doInt it is easier to locally replace cv[0] with
 // the upper/lower limit in case it is out of range
 const double *pcv=NULL;
 double tmpcv[1]; // tmp array with cv (to be used with doInt_)
 tmpcv[0]=cv[0];
 bool isOutOfInt = false; 
 if(doInt_[iarg]){
   if(cv[0]<lowI_[iarg]) { tmpcv[0]=lowI_[iarg]; isOutOfInt = true; }
   else if(cv[0]>uppI_[iarg]) { tmpcv[0]=uppI_[iarg]; isOutOfInt = true; }
 }
 pcv=&(tmpcv[0]);

 if(hill.multivariate){ 
   double dp  = difference(iarg, hill.center[0], pcv[0]);
   double dp2 = 0.5 * dp * dp * hill.sigma[0];
   if(dp2<DP2CUTOFF){
     bias = hill.height*exp(-dp2);
     if(der && !isOutOfInt){
       der[0] += -bias * dp * hill.sigma[0];
     }
   }
 } else {
   double dp  = difference(iarg, hill.center[0], pcv[0]) * hill.invsigma[0];
   double dp2 = 0.5 * dp * dp;
   if(dp2<DP2CUTOFF){
     bias = hill.height*exp(-dp2);
     if(der && !isOutOfInt){
       der[0] += -bias * dp * hill.invsigma[0];
     }
   }
 }

 return bias;
}

void PBMetaD::calculate()
{
  // this is because presently there is no way to properly pass information
  // on adaptive hills (diff) after exchanges:
  if(adaptive_==FlexibleBin::diffusion && getExchangeStep()) error("ADAPTIVE=DIFF is not compatible with replica exchange");

  vector<double> cv(1);
  double der[1];
  vector<double> bias(getNumberOfArguments());
  vector<double> deriv(getNumberOfArguments());

  double ncv = (double) getNumberOfArguments();
  double bmin = 1.0e+19;
  for(unsigned i=0; i<getNumberOfArguments(); ++i){
   cv[0]    = getArgument(i);
   der[0]   = 0.0;
   bias[i]  = getBiasAndDerivatives(i, cv, der);
   deriv[i] = der[0];
   if(bias[i] < bmin) bmin = bias[i];
  }
  double ene = 0.;
  for(unsigned i=0; i<getNumberOfArguments(); ++i){
    ene += exp((-bias[i]+bmin)/kbt_);
  }
 
  // set Forces 
  for(unsigned i=0; i<getNumberOfArguments(); ++i){
    const double f = - exp((-bias[i]+bmin)/kbt_) / (ene) * deriv[i];
    setOutputForce(i, f);
  }

  // set bias
  ene = -kbt_ * (std::log(ene) - std::log(ncv)) + bmin;
  setBias(ene);
}

void PBMetaD::update()
{
  bool multivariate;
  // adding hills criteria
  bool nowAddAHill; 
  if(getStep()%stride_==0 && !isFirstStep) nowAddAHill=true; 
  else {
    nowAddAHill=false;
    isFirstStep=false;
  }

  // if you use adaptive, call the FlexibleBin 
  if(adaptive_!=FlexibleBin::none){
    for(unsigned i=0;i<getNumberOfArguments();i++) flexbin[i].update(nowAddAHill,i);
    multivariate=true;
  } else {
    multivariate=false;
  }

  if(nowAddAHill){
<<<<<<< HEAD
    // get all biases and heights
    vector<double> cv(getNumberOfArguments());
    vector<double> bias(getNumberOfArguments());
    vector<double> thissigma(getNumberOfArguments());
    vector<double> height(getNumberOfArguments());
    vector<double> cv_tmp(1);
    vector<double> sigma_tmp(1);
    double norm = 0.0;
    double bmin = 1.0e+19;
    for(unsigned i=0; i<getNumberOfArguments(); ++i){
      if(adaptive_!=FlexibleBin::none) thissigma[i]=flexbin[i].getInverseMatrix(i)[0];
      else thissigma[i]=sigma0_[i];
      cv[i]     = getArgument(i);
      cv_tmp[0] = getArgument(i);
      bias[i] = getBiasAndDerivatives(i, cv_tmp);
      if(bias[i] < bmin) bmin = bias[i];
    }
    // calculate heights and norm
    for(unsigned i=0; i<getNumberOfArguments(); ++i){
      double h  = exp((-bias[i]+bmin)/kbt_);
      norm     += h;
      height[i] = h;
    }
    // normalize and apply welltemp correction
    for(unsigned i=0; i<getNumberOfArguments(); ++i){
      height[i] *=  height0_ / norm;
      if(welltemp_) height[i] *= exp(-bias[i]/(kbt_*(biasf_-1.0)));
    }
=======
   // get all biases and heights
   vector<double> cv(getNumberOfArguments());
   vector<double> bias(getNumberOfArguments());
   vector<double> thissigma(getNumberOfArguments());
   vector<double> height(getNumberOfArguments());
   vector<double> cv_tmp(1);
   vector<double> sigma_tmp(1);
   double norm = 0.0;
   double bmin = 1.0e+19;
   for(unsigned i=0; i<getNumberOfArguments(); ++i){
     if(adaptive_!=FlexibleBin::none) thissigma[i]=flexbin[i].getInverseMatrix(i)[0];
     else thissigma[i]=sigma0_[i];
     cv[i]     = getArgument(i);
     cv_tmp[0] = getArgument(i);
     bias[i] = getBiasAndDerivatives(i, cv_tmp);
     if(bias[i] < bmin) bmin = bias[i];
   }
   // calculate heights and norm
   for(unsigned i=0; i<getNumberOfArguments(); ++i){
     double h = exp((-bias[i]+bmin)/kbt_);
     norm += h;
     height[i] = h;
   }
   // normalize and apply welltemp correction
   for(unsigned i=0; i<getNumberOfArguments(); ++i){
     height[i] *=  height0_ / norm;
     if(welltemp_) height[i] *= exp(-bias[i]/(kbt_*(biasf_-1.0)));
   }
>>>>>>> 9a3cb1ef

   // MPI Multiple walkers: share hills and add them all
   if(walkers_mpi){
     // Allocate arrays to store all walkers hills
     std::vector<double> all_cv(mpi_nw_*cv.size(), 0.0);
<<<<<<< HEAD
      vector<double> all_sigma(mpi_nw_*getNumberOfArguments(), 0.0);
=======
     std::vector<double> all_sigma(mpi_nw_*getNumberOfArguments(), 0.0);
>>>>>>> 9a3cb1ef
     std::vector<double> all_height(mpi_nw_*height.size(), 0.0);
     if(comm.Get_rank()==0){
       // fill in value
       for(unsigned i=0; i<getNumberOfArguments(); ++i){
<<<<<<< HEAD
         unsigned j = mpi_id_ * getNumberOfArguments() + i;
         all_cv[j] = cv[i];
         all_sigma[j]  = thissigma[i];
         all_height[j] = height[i];
=======
        unsigned j = mpi_id_ * getNumberOfArguments() + i;
        all_cv[j] = cv[i];
        all_sigma[j]  = thissigma[i];
        all_height[j] = height[i];
>>>>>>> 9a3cb1ef
       }
       // Communicate (only root)
       multi_sim_comm.Sum(&all_cv[0], all_cv.size());
       multi_sim_comm.Sum(&all_sigma[0], all_sigma.size());
       multi_sim_comm.Sum(&all_height[0], all_height.size());
     }
     // Share info with group members
     comm.Sum(&all_cv[0], all_cv.size());
     comm.Sum(&all_sigma[0], all_sigma.size());
     comm.Sum(&all_height[0], all_height.size());
     // now add hills one by one
     for(unsigned j=0; j<mpi_nw_; ++j){
      for(unsigned i=0; i<getNumberOfArguments(); ++i){
       cv_tmp[0]    = all_cv[j*cv.size()+i];
       double height_tmp = all_height[j*cv.size()+i];
       sigma_tmp[0] = all_sigma[j*cv.size()+i];
       Gaussian newhill = Gaussian(cv_tmp, sigma_tmp, height_tmp, multivariate);
       addGaussian(i, newhill);
       writeGaussian(i, newhill, hillsOfiles_[i]);
      }
     }  
<<<<<<< HEAD
    // just add your own hills  
    }else{
      for(unsigned i=0; i<getNumberOfArguments(); ++i){
        cv_tmp[0] = cv[i];
        if(adaptive_!=FlexibleBin::none) sigma_tmp[0]=thissigma[i];
        else sigma_tmp[0] = sigma0_[i];
        Gaussian newhill = Gaussian(cv_tmp, sigma_tmp, height[i], multivariate);
        addGaussian(i, newhill);
        writeGaussian(i, newhill, hillsOfiles_[i]);
      } 
    }
=======
   // just add your own hills  
   }else{
    for(unsigned i=0; i<getNumberOfArguments(); ++i){
      cv_tmp[0] = cv[i];
      if(adaptive_!=FlexibleBin::none) sigma_tmp[0]=thissigma[i];
      else sigma_tmp[0] = sigma0_[i];
      Gaussian newhill = Gaussian(cv_tmp, sigma_tmp, height[i], multivariate);
      addGaussian(i, newhill);
      writeGaussian(i, newhill, hillsOfiles_[i]);
    } 
   }
>>>>>>> 9a3cb1ef
  }

   // write grid files
   if(wgridstride_>0 && (getStep()%wgridstride_==0 || getCPT())) {
     int r = 0;
     if(walkers_mpi) {
       if(comm.Get_rank()==0) r=multi_sim_comm.Get_rank();
       comm.Bcast(r,0);
     } 
     if(r==0) {
       for(unsigned i=0; i<gridfiles_.size(); ++i) {
         gridfiles_[i]->rewind();
         BiasGrids_[i]->writeToFile(*gridfiles_[i]);
         gridfiles_[i]->flush();
       }
     }
   }

  // if multiple walkers and time to read Gaussians
  if(mw_n_>1 && getStep()%mw_rstride_==0){
    for(int j=0;j<mw_n_;++j){
      for(unsigned i=0;i<hillsfname.size();++i){
        unsigned k=j*hillsfname.size()+i;
        // don't read your own Gaussians
        if(j==mw_id_) continue;
        // if the file is not open yet 
        if(!(ifiles[k]->isOpen())){
          // check if it exists now and open it!
          if(ifiles[k]->FileExist(ifilesnames[k])) {
            ifiles[k]->open(ifilesnames[k]);
            ifiles[k]->reset(false);
          }
          // otherwise read the new Gaussians 
        } else {
          log.printf("  Reading hills from %s:",ifilesnames[k].c_str());
          readGaussians(i,ifiles[k]);
          ifiles[k]->reset(false);
        }
      }
    }
  }

}

/// takes a pointer to the file and a template string with values v and gives back the next center, sigma and height 
bool PBMetaD::scanOneHill(unsigned iarg, IFile *ifile, vector<Value> &tmpvalues, vector<double> &center, vector<double> &sigma, double &height, bool &multivariate)
{
  double dummy;
  multivariate=false;
  if(ifile->scanField("time",dummy)){
    ifile->scanField( &tmpvalues[0] );
    if( tmpvalues[0].isPeriodic() && ! getPntrToArgument(iarg)->isPeriodic() ){
       error("in hills file periodicity for variable " + tmpvalues[0].getName() + " does not match periodicity in input");
    } else if( tmpvalues[0].isPeriodic() ){
       std::string imin, imax; tmpvalues[0].getDomain( imin, imax );
       std::string rmin, rmax; getPntrToArgument(iarg)->getDomain( rmin, rmax );
       if( imin!=rmin || imax!=rmax ){
         error("in hills file periodicity for variable " + tmpvalues[0].getName() + " does not match periodicity in input");
       }
    }
    center[0]=tmpvalues[0].get();
    std::string sss;
    ifile->scanField("multivariate",sss);
    if(sss=="true") multivariate=true;
    else if(sss=="false") multivariate=false;
    else plumed_merror("cannot parse multivariate = "+ sss);

    if(multivariate){
      ifile->scanField("sigma_"+getPntrToArgument(iarg)->getName()+"_"+
                                getPntrToArgument(iarg)->getName(),sigma[0]);
      sigma[0] = 1./(sigma[0]*sigma[0]);
    } else {
      ifile->scanField("sigma_"+getPntrToArgument(iarg)->getName(),sigma[0]);
    }
    ifile->scanField("height",height);
    ifile->scanField("biasf",dummy);
    if(ifile->FieldExist("clock")) ifile->scanField("clock",dummy);
    if(ifile->FieldExist("lower_int")) ifile->scanField("lower_int",dummy);
    if(ifile->FieldExist("upper_int")) ifile->scanField("upper_int",dummy);
    ifile->scanField();
    return true;
  } else { 
    return false; 
<<<<<<< HEAD
  }  
=======
  } 
>>>>>>> 9a3cb1ef
}

}
}
<|MERGE_RESOLUTION|>--- conflicted
+++ resolved
@@ -809,11 +809,7 @@
     ofile->printField("sigma_"+getPntrToArgument(iarg)->getName(),hill.sigma[0]);
   }
   double height=hill.height;
-<<<<<<< HEAD
-  if(welltemp_) height*=biasf_/(biasf_-1.0); 
-=======
   if(welltemp_) height *= biasf_/(biasf_-1.0); 
->>>>>>> 9a3cb1ef
   ofile->printField("height",height);
   ofile->printField("biasf",biasf_);
   if(mw_n_>1) ofile->printField("clock",int(std::time(0)));
@@ -1002,36 +998,6 @@
   }
 
   if(nowAddAHill){
-<<<<<<< HEAD
-    // get all biases and heights
-    vector<double> cv(getNumberOfArguments());
-    vector<double> bias(getNumberOfArguments());
-    vector<double> thissigma(getNumberOfArguments());
-    vector<double> height(getNumberOfArguments());
-    vector<double> cv_tmp(1);
-    vector<double> sigma_tmp(1);
-    double norm = 0.0;
-    double bmin = 1.0e+19;
-    for(unsigned i=0; i<getNumberOfArguments(); ++i){
-      if(adaptive_!=FlexibleBin::none) thissigma[i]=flexbin[i].getInverseMatrix(i)[0];
-      else thissigma[i]=sigma0_[i];
-      cv[i]     = getArgument(i);
-      cv_tmp[0] = getArgument(i);
-      bias[i] = getBiasAndDerivatives(i, cv_tmp);
-      if(bias[i] < bmin) bmin = bias[i];
-    }
-    // calculate heights and norm
-    for(unsigned i=0; i<getNumberOfArguments(); ++i){
-      double h  = exp((-bias[i]+bmin)/kbt_);
-      norm     += h;
-      height[i] = h;
-    }
-    // normalize and apply welltemp correction
-    for(unsigned i=0; i<getNumberOfArguments(); ++i){
-      height[i] *=  height0_ / norm;
-      if(welltemp_) height[i] *= exp(-bias[i]/(kbt_*(biasf_-1.0)));
-    }
-=======
    // get all biases and heights
    vector<double> cv(getNumberOfArguments());
    vector<double> bias(getNumberOfArguments());
@@ -1060,32 +1026,20 @@
      height[i] *=  height0_ / norm;
      if(welltemp_) height[i] *= exp(-bias[i]/(kbt_*(biasf_-1.0)));
    }
->>>>>>> 9a3cb1ef
 
    // MPI Multiple walkers: share hills and add them all
    if(walkers_mpi){
      // Allocate arrays to store all walkers hills
      std::vector<double> all_cv(mpi_nw_*cv.size(), 0.0);
-<<<<<<< HEAD
-      vector<double> all_sigma(mpi_nw_*getNumberOfArguments(), 0.0);
-=======
      std::vector<double> all_sigma(mpi_nw_*getNumberOfArguments(), 0.0);
->>>>>>> 9a3cb1ef
      std::vector<double> all_height(mpi_nw_*height.size(), 0.0);
      if(comm.Get_rank()==0){
        // fill in value
        for(unsigned i=0; i<getNumberOfArguments(); ++i){
-<<<<<<< HEAD
-         unsigned j = mpi_id_ * getNumberOfArguments() + i;
-         all_cv[j] = cv[i];
-         all_sigma[j]  = thissigma[i];
-         all_height[j] = height[i];
-=======
         unsigned j = mpi_id_ * getNumberOfArguments() + i;
         all_cv[j] = cv[i];
         all_sigma[j]  = thissigma[i];
         all_height[j] = height[i];
->>>>>>> 9a3cb1ef
        }
        // Communicate (only root)
        multi_sim_comm.Sum(&all_cv[0], all_cv.size());
@@ -1107,19 +1061,6 @@
        writeGaussian(i, newhill, hillsOfiles_[i]);
       }
      }  
-<<<<<<< HEAD
-    // just add your own hills  
-    }else{
-      for(unsigned i=0; i<getNumberOfArguments(); ++i){
-        cv_tmp[0] = cv[i];
-        if(adaptive_!=FlexibleBin::none) sigma_tmp[0]=thissigma[i];
-        else sigma_tmp[0] = sigma0_[i];
-        Gaussian newhill = Gaussian(cv_tmp, sigma_tmp, height[i], multivariate);
-        addGaussian(i, newhill);
-        writeGaussian(i, newhill, hillsOfiles_[i]);
-      } 
-    }
-=======
    // just add your own hills  
    }else{
     for(unsigned i=0; i<getNumberOfArguments(); ++i){
@@ -1131,7 +1072,6 @@
       writeGaussian(i, newhill, hillsOfiles_[i]);
     } 
    }
->>>>>>> 9a3cb1ef
   }
 
    // write grid files
@@ -1215,12 +1155,8 @@
     return true;
   } else { 
     return false; 
-<<<<<<< HEAD
-  }  
-=======
   } 
->>>>>>> 9a3cb1ef
-}
-
-}
-}
+}
+
+}
+}
