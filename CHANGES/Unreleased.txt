/**

@page CHANGES-UNRELEASED Unreleased changes

This page contains changes that will end up in 2.3

Changes from version 2.2 which are relevant for users:
<<<<<<< HEAD
- Changes leading to incompatible behavior:
 - \ref sum_hills expects the kernel type to be set in the input HILLS file
 - \ref METAD outputs the kernel type in the header of the output HILLS file
- New actions:
 - \ref PAMM probabilistic analysis of molecular motifs

Changes from version 2.2 which are relevant for developers:
- Many changes have been made to the KernelFunctions class. It is now possible
  to use multivariate Von-Misses ditributions within this class and the methods
  to read in kernels from input files and to normalise them have been changed. 
=======
- New features for existing actions:
  - The SPECIES and SPECIESA keyword in MultiColvars can now take a multicolvar as input.  This allows one
    to calculate quantities such as the Q4 parameters for those atoms that have a coordination number greater
    than x.
>>>>>>> 7b30a9ce

*/<|MERGE_RESOLUTION|>--- conflicted
+++ resolved
@@ -5,22 +5,20 @@
 This page contains changes that will end up in 2.3
 
 Changes from version 2.2 which are relevant for users:
-<<<<<<< HEAD
 - Changes leading to incompatible behavior:
  - \ref sum_hills expects the kernel type to be set in the input HILLS file
  - \ref METAD outputs the kernel type in the header of the output HILLS file
 - New actions:
  - \ref PAMM probabilistic analysis of molecular motifs
+ - \ref HBPAMM probabilistic analysis of hydrogen bonding
+- New features for existing actions:
+  - The SPECIES and SPECIESA keyword in MultiColvars can now take a multicolvar as input.  This allows one
+    to calculate quantities such as the Q4 parameters for those atoms that have a coordination number greater
+    than x.
 
 Changes from version 2.2 which are relevant for developers:
 - Many changes have been made to the KernelFunctions class. It is now possible
   to use multivariate Von-Misses ditributions within this class and the methods
   to read in kernels from input files and to normalise them have been changed. 
-=======
-- New features for existing actions:
-  - The SPECIES and SPECIESA keyword in MultiColvars can now take a multicolvar as input.  This allows one
-    to calculate quantities such as the Q4 parameters for those atoms that have a coordination number greater
-    than x.
->>>>>>> 7b30a9ce
 
 */