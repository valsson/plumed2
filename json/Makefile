# include the machine dependent configuration
ifneq ($(MAKECMDGOALS),clean)
  -include ../Makefile.conf
endif

.PHONY: all clean

plumed_compiled := $(wildcard ../src/lib/plumed)

ifeq ($(strip $(plumed_compiled)),)

all:
	@echo You must compile plumed before building the JSON syntax file

else

ifeq ($(program_can_run),no)

all:
	@echo PLUMED cannot run on this machine, so you cannot generate JSON syntax file

else

all:
	./get_action_list.sh > action_list
	../src/lib/plumed --no-mpi gen_json --actions action_list > syntax.json
ifeq (, $(shell which jq))
	@echo Could not find jq executable so unable to test if syntax.json is valid json.  Consider running sudo apt-get install jq
else
	cat syntax.json | jq empty
endif

endif

endif

clean:
<<<<<<< HEAD
	rm -fr action_list syntax.json
=======
	rm -fr syntax.json action_list
>>>>>>> 550d3bf8
<|MERGE_RESOLUTION|>--- conflicted
+++ resolved
@@ -35,8 +35,4 @@
 endif
 
 clean:
-<<<<<<< HEAD
-	rm -fr action_list syntax.json
-=======
-	rm -fr syntax.json action_list
->>>>>>> 550d3bf8
+	rm -fr syntax.json action_list